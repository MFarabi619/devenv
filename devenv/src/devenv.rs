use super::{cli, cnix, config, log, tasks};
use clap::crate_version;
use cli_table::Table;
use cli_table::{print_stderr, WithTitle};
use include_dir::{include_dir, Dir};
use miette::{bail, Result};
use nix::sys::signal;
use nix::unistd::Pid;
use serde::Deserialize;
use sha2::Digest;
use std::collections::HashMap;
use std::io::{Read, Write};
use std::os::unix::{fs::PermissionsExt, process::CommandExt};
use std::{
    fs,
    path::{Path, PathBuf},
};

// templates
const FLAKE_TMPL: &str = include_str!("flake.tmpl.nix");
const REQUIRED_FILES: [&str; 4] = ["devenv.nix", "devenv.yaml", ".envrc", ".gitignore"];
const EXISTING_REQUIRED_FILES: [&str; 1] = [".gitignore"];
const PROJECT_DIR: Dir = include_dir!("$CARGO_MANIFEST_DIR/init");
// project vars
const DEVENV_FLAKE: &str = ".devenv.flake.nix";

#[derive(Default)]
pub struct DevenvOptions {
    pub config: config::Config,
    pub global_options: Option<cli::GlobalOptions>,
    pub logger: Option<log::Logger>,
    pub devenv_root: Option<PathBuf>,
    pub devenv_dotfile: Option<PathBuf>,
}

pub struct Devenv {
    pub config: config::Config,
    pub global_options: cli::GlobalOptions,

    logger: log::Logger,
    log_progress: log::LogProgressCreator,

    nix: cnix::Nix<'static>,

    // All kinds of paths
    devenv_root: PathBuf,
    devenv_dotfile: PathBuf,
    devenv_dot_gc: PathBuf,
    devenv_home_gc: PathBuf,
    devenv_tmp: String,
    devenv_runtime: PathBuf,

    assembled: bool,
    has_processes: Option<bool>,

    // TODO: make private.
    // Pass as an arg or have a setter.
    pub container_name: Option<String>,
}

impl Devenv {
    pub async fn new(options: DevenvOptions) -> Self {
        let xdg_dirs = xdg::BaseDirectories::with_prefix("devenv").unwrap();
        let devenv_home = xdg_dirs.get_data_home();
        let cachix_trusted_keys = devenv_home.join("cachix_trusted_keys.json");
        let devenv_home_gc = devenv_home.join("gc");

        let devenv_root = options
            .devenv_root
            .map(|p| p.to_path_buf())
            .unwrap_or_else(|| std::env::current_dir().expect("Failed to get current directory"));
        let devenv_dotfile = options
            .devenv_dotfile
            .map(|p| p.to_path_buf())
            .unwrap_or(devenv_root.join(".devenv"));
        let devenv_dot_gc = devenv_dotfile.join("gc");

        let devenv_tmp = std::env::var("XDG_RUNTIME_DIR")
            .unwrap_or_else(|_| std::env::var("TMPDIR").unwrap_or_else(|_| "/tmp".to_string()));
        // first 7 chars of sha256 hash of devenv_state
        let devenv_state_hash = {
            let mut hasher = sha2::Sha256::new();
            hasher.update(devenv_dotfile.to_string_lossy().as_bytes());
            let result = hasher.finalize();
            hex::encode(result)
        };
        let devenv_runtime =
            Path::new(&devenv_tmp).join(format!("devenv-{}", &devenv_state_hash[..7]));

        let global_options = options.global_options.unwrap_or_default();

        let level = if global_options.verbose {
            log::Level::Debug
        } else {
            log::Level::Info
        };
        let logger = options.logger.unwrap_or_else(|| log::Logger::new(level));

        let log_progress = if global_options.quiet {
            log::LogProgressCreator::Silent
        } else {
            log::LogProgressCreator::Logging
        };

        xdg_dirs
            .create_data_directory(Path::new("devenv"))
            .expect("Failed to create DEVENV_HOME directory");
        std::fs::create_dir_all(&devenv_home_gc)
            .expect("Failed to create DEVENV_HOME_GC directory");
        std::fs::create_dir_all(&devenv_dot_gc).expect("Failed to create .devenv/gc directory");

        let nix = cnix::Nix::new(
            logger.clone(),
            options.config.clone(),
            global_options.clone(),
            cachix_trusted_keys,
            devenv_home_gc.clone(),
            devenv_dotfile.clone(),
            devenv_dot_gc.clone(),
            devenv_root.clone(),
        )
        .await
        .unwrap(); // TODO: handle error

        Self {
            config: options.config,
            global_options,
            logger,
            log_progress,
            devenv_root,
            devenv_dotfile,
            devenv_dot_gc,
            devenv_home_gc,
            devenv_tmp,
            devenv_runtime,
            nix,
            assembled: false,
            has_processes: None,
            container_name: None,
        }
    }

    pub fn processes_log(&self) -> PathBuf {
        self.devenv_dotfile.join("processes.log")
    }

    pub fn processes_pid(&self) -> PathBuf {
        self.devenv_dotfile.join("processes.pid")
    }

    pub fn init(&self, target: &Option<PathBuf>) -> Result<()> {
        let target = target
            .clone()
            .unwrap_or_else(|| fs::canonicalize(".").expect("Failed to get current directory"));

        // create directory target if not exists
        if !target.exists() {
            std::fs::create_dir_all(&target).expect("Failed to create target directory");
        }

        // fails if any of the required files already exists
        for filename in REQUIRED_FILES {
            let file_path = target.join(filename);
            if file_path.exists() && !EXISTING_REQUIRED_FILES.contains(&filename) {
                bail!("File already exists {}", file_path.display());
            }
        }

        for filename in REQUIRED_FILES {
            self.logger.info(&format!("Creating {}", filename));

            let path = PROJECT_DIR
                .get_file(filename)
                .unwrap_or_else(|| panic!("missing {} in the executable", filename));

            // write path.contents to target/filename
            let target_path = target.join(filename);

            // add a check for files like .gitignore to append buffer instead of bailing out
            if target_path.exists() && EXISTING_REQUIRED_FILES.contains(&filename) {
                std::fs::OpenOptions::new()
                    .append(true)
                    .open(&target_path)
                    .and_then(|mut file| file.write_all(path.contents()))
                    .expect("Failed to append to existing file");
            } else {
                std::fs::write(&target_path, path.contents()).expect("Failed to write file");
            }
        }

        // check if direnv executable is available
        let Ok(direnv) = which::which("direnv") else {
            return Ok(());
        };

        // run direnv allow
        std::process::Command::new(direnv)
            .arg("allow")
            .current_dir(&target)
            .exec();
        Ok(())
    }

    pub async fn generate(
        &mut self,
        description: Option<String>,
        host: &str,
        disable_telemetry: bool,
    ) -> Result<()> {
        // TODO: get nixpkgs revision and devenv revision
        let nixpkgs_rev = "";
        let devenv_rev = "";

        self.logger
            .info("Generating devenv.nix and devenv.yaml, this should take about a minute ...");
        let client = reqwest::Client::new();
        let mut request = client
            .post(host)
            .query(&[("disable_telemetry", disable_telemetry)])
            .query(&[("nixpkgs", nixpkgs_rev)])
            .query(&[("devenv", devenv_rev)])
            .header(reqwest::header::USER_AGENT, crate_version!());

        if let Some(desc) = description {
            request = request.query(&[("q", desc)]);
        } else {
            self.logger.info("Zipping source code for upload...");
            let body = create_zip_from_directory()?;
            request = request
                .body(body)
                .header(reqwest::header::CONTENT_TYPE, "application/zip");
        }

        let response = request
            .send()
            .await
            .into_diagnostic()
            .expect("Failed to send request to server");

        if !response.status().is_success() {
            bail!("Server failed to generate devenv.nix and devenv.yaml");
        }

        let response_json: GenerateResponse = response.json().await.expect("Failed to parse JSON.");

        // write the files
        confirm_overwrite("devenv.nix")?;
        confirm_overwrite("devenv.yaml")?;
        std::fs::write("devenv.nix", response_json.devenv_nix).expect("Failed to write devenv.nix");
        std::fs::write("devenv.yaml", response_json.devenv_yaml)
            .expect("Failed to write devenv.yaml");

        if std::fs::metadata(".envrc").is_err() {
            let path = PROJECT_DIR
                .get_file(".envrc")
                .unwrap_or_else(|| panic!("missing .envrc in the executable"));
            std::fs::write(".envrc", path.contents()).expect("Failed to write .envrc");
            self.logger.info("Created .envrc");
        }
        self.logger.info(
                    &indoc::formatdoc!("
                      Generated devenv.nix and devenv.yaml 🎉

                      Treat these as templates and open an issue at https://github.com/cachix/devenv/issues if you think we can do better!
                    "));
        Ok(())
    }

    pub fn inputs_add(&mut self, name: &str, url: &str, follows: &[String]) -> Result<()> {
        self.config.add_input(name, url, follows);
        self.config.write();
        Ok(())
    }

    pub async fn print_dev_env(&mut self, json: bool) -> Result<()> {
        let env = self.get_dev_environment(json, false).await?;
        print!(
            "{}",
            String::from_utf8(env.output).expect("Failed to convert env to utf-8")
        );
        Ok(())
    }

    pub async fn shell(
        &mut self,
        cmd: &Option<String>,
        args: &[String],
        replace_shell: bool,
    ) -> Result<()> {
        let develop_args = self.prepare_develop_args(cmd, args).await?;

        let develop_args = develop_args
            .iter()
            .map(|s| s.as_str())
            .collect::<Vec<&str>>();

        self.nix.develop(&develop_args, replace_shell).await?;
        Ok(())
    }

    pub async fn prepare_develop_args(
        &mut self,
        cmd: &Option<String>,
        args: &[String],
    ) -> Result<Vec<String>> {
        self.assemble(false)?;
        let env = self.get_dev_environment(false, true).await?;

        let mut develop_args = vec![
            "develop",
            env.gc_root.to_str().expect("gc root should be utf-8"),
        ];

        let default_clean = config::Clean {
            enabled: false,
            keep: vec![],
        };
        let config_clean = self.config.clean.as_ref().unwrap_or(&default_clean);
        if self.global_options.clean.is_some() || config_clean.enabled {
            develop_args.push("--ignore-environment");

            let keep = match &self.global_options.clean {
                Some(clean) => clean,
                None => &config_clean.keep,
            };

            for env in keep {
                develop_args.push("--keep");
                develop_args.push(env);
            }

            develop_args.push("-c");
            develop_args.push("bash");
            develop_args.push("--norc");
            develop_args.push("--noprofile")
        }

        match cmd {
            Some(cmd) => {
                develop_args.push("-c");
                develop_args.push(cmd);
                let args = args.iter().map(|s| s.as_str()).collect::<Vec<&str>>();
                develop_args.extend_from_slice(&args);
            }
            None => {
                self.logger.info("Entering shell");
            }
        };

        Ok(develop_args.into_iter().map(|s| s.to_string()).collect())
    }

    pub async fn update(&mut self, input_name: &Option<String>) -> Result<()> {
        let msg = match input_name {
            Some(input_name) => format!("Updating devenv.lock with input {input_name}"),
            None => "Updating devenv.lock".to_string(),
        };
        let _logprogress = self.log_progress.with_newline(&msg);
        self.assemble(false)?;

        self.nix.update(input_name).await?;
        Ok(())
    }

    pub async fn container_build(&mut self, name: &str) -> Result<String> {
        if cfg!(target_os = "macos") {
            bail!("Containers are not supported on macOS yet: https://github.com/cachix/devenv/issues/430");
        }

        let _logprogress = self
            .log_progress
            .with_newline(&format!("Building {name} container"));

        self.assemble(false)?;

        let container_store_path = self
            .nix
            .build(&[&format!("devenv.containers.{name}.derivation")])
            .await?;
        let container_store_path = container_store_path[0]
            .to_str()
            .expect("Failed to get container store path");
        println!("{}", &container_store_path);
        Ok(container_store_path.to_string())
    }

    pub async fn container_copy(
        &mut self,
        name: &str,
        copy_args: &[String],
        registry: Option<&str>,
    ) -> Result<()> {
        let spec = self.container_build(name).await?;

        let _logprogress = self
            .log_progress
            .without_newline(&format!("Copying {name} container"));

        let copy_script = self
            .nix
            .build(&[&format!("devenv.containers.{name}.copyScript")])
            .await?;
        let copy_script = &copy_script[0];
        let copy_script_string = &copy_script.to_string_lossy();

        let copy_args = [
            spec,
            registry.unwrap_or("false").to_string(),
            copy_args.join(" "),
        ];

        self.logger.info(&format!(
            "Running {copy_script_string} {}",
            copy_args.join(" ")
        ));

        let status = std::process::Command::new(copy_script)
            .args(copy_args)
            .stdout(std::process::Stdio::inherit())
            .stderr(std::process::Stdio::inherit())
            .status()
            .expect("Failed to run copy script");

        if !status.success() {
            bail!("Failed to copy container")
        } else {
            Ok(())
        }
    }

    pub async fn container_run(
        &mut self,
        name: &str,
        copy_args: &[String],
        registry: Option<&str>,
    ) -> Result<()> {
        if registry.is_some() {
            self.logger
                .warn("Ignoring --registry flag when running container");
        };
        self.container_copy(name, copy_args, Some("docker-daemon:"))
            .await?;

        let _logprogress = self
            .log_progress
            .without_newline(&format!("Running {name} container"));

        let run_script = self
            .nix
            .build(&[&format!("devenv.containers.{name}.dockerRun")])
            .await?;

        let status = std::process::Command::new(&run_script[0])
            .status()
            .expect("Failed to run container script");

        if !status.success() {
            bail!("Failed to run container")
        } else {
            Ok(())
        }
    }

    pub fn repl(&mut self) -> Result<()> {
        self.assemble(false)?;
        self.nix.repl()
    }

    pub fn gc(&mut self) -> Result<()> {
        let start = std::time::Instant::now();

        let (to_gc, removed_symlinks) = {
            let _logprogress = self.log_progress.without_newline(&format!(
                "Removing non-existing symlinks in {} ...",
                &self.devenv_home_gc.display()
            ));
            cleanup_symlinks(&self.devenv_home_gc)
        };
        let to_gc_len = to_gc.len();

        self.logger
            .info(&format!("Found {} active environments.", to_gc_len));
        self.logger.info(&format!(
            "Deleted {} dangling environments (most likely due to previous GC).",
            removed_symlinks.len()
        ));

        {
            let _logprogress = self
                .log_progress
                .with_newline("Running garbage collection (this process will take some time) ...");
            self.logger.warn("If you'd like this to run faster, leave a thumbs up at https://github.com/NixOS/nix/issues/7239");
            self.nix.gc(to_gc)?;
        }

        let (after_gc, _) = cleanup_symlinks(&self.devenv_home_gc);
        let end = std::time::Instant::now();

        eprintln!();
        self.logger.info(&format!(
            "Done. Successfully removed {} symlinks in {}s.",
            to_gc_len - after_gc.len(),
            (end - start).as_secs_f32()
        ));
        Ok(())
    }

    pub async fn search(&mut self, name: &str) -> Result<()> {
        self.assemble(false)?;

        let options = self.nix.build(&["optionsJSON"]).await?;
        let options_path = options[0]
            .join("share")
            .join("doc")
            .join("nixos")
            .join("options.json");
        let options_contents = fs::read(options_path).expect("Failed to read options.json");
        let options_json: OptionResults =
            serde_json::from_slice(&options_contents).expect("Failed to parse options.json");

        let options_results = options_json
            .0
            .into_iter()
            .filter(|(key, _)| key.contains(name))
            .map(|(key, value)| DevenvOptionResult {
                name: key,
                type_: value.type_,
                default: value.default.unwrap_or_default(),
                description: value.description,
            })
            .collect::<Vec<_>>();
        let results_options_count = options_results.len();

        let search = self.nix.search(name).await?;
        let search_json: PackageResults =
            serde_json::from_slice(&search.stdout).expect("Failed to parse search results");
        let search_results = search_json
            .0
            .into_iter()
            .map(|(key, value)| DevenvPackageResult {
                name: format!(
                    "pkgs.{}",
                    key.split('.').skip(2).collect::<Vec<_>>().join(".")
                ),
                version: value.version,
                description: value.description.chars().take(80).collect::<String>(),
            })
            .collect::<Vec<_>>();
        let search_results_count = search_results.len();

        if !search_results.is_empty() {
            print_stderr(search_results.with_title()).expect("Failed to print search results");
        }

        if !options_results.is_empty() {
            print_stderr(options_results.with_title()).expect("Failed to print options results");
        }

        self.logger.info(&format!("Found {search_results_count} packages and {results_options_count} options for '{name}'."));
        Ok(())
    }

    pub async fn has_processes(&mut self) -> Result<bool> {
        if self.has_processes.is_none() {
            let processes = self.nix.eval(&["devenv.processes"]).await?;
            self.has_processes = Some(processes.trim() != "{}");
        }
        Ok(self.has_processes.unwrap())
    }

    pub async fn tasks_run(&mut self, roots: Vec<String>) -> Result<()> {
        self.assemble(false)?;
        if roots.is_empty() {
            bail!("No tasks specified.");
        }
        let tasks_json_file = {
            let _logprogress = self.log_progress.without_newline("Evaluating tasks");
            self.nix.build(&["devenv.task.config"]).await?
        };
        // parse tasks config
        let tasks_json =
            std::fs::read_to_string(&tasks_json_file[0]).expect("Failed to read config file");
        let tasks: Vec<tasks::TaskConfig> =
            serde_json::from_str(&tasks_json).expect("Failed to parse tasks config");
        // run tasks
        let config = tasks::Config { roots, tasks };
        self.logger.debug(&format!(
            "Tasks config: {}",
            serde_json::to_string_pretty(&config).unwrap()
        ));
        let mut tui = tasks::TasksUi::new(config).await?;
        let (tasks_status, outputs) = tui.run().await?;

        if tasks_status.failed > 0 || tasks_status.dependency_failed > 0 {
            miette::bail!("Some tasks failed");
        }

        println!(
            "{}",
            serde_json::to_string(&outputs).expect("parsing of outputs failed")
        );
        Ok(())
    }

    pub async fn test(&mut self) -> Result<()> {
        self.assemble(true)?;

        // collect tests
        let test_script = {
            let _logprogress = self.log_progress.with_newline("Building tests");
            self.nix.build(&["devenv.test"]).await?
        };
        let test_script = test_script[0].to_string_lossy().to_string();

        if self.has_processes().await? {
            self.up(None, &true, &false).await?;
        }

        let result = {
            let _logprogress = self.log_progress.with_newline("Running tests");
            self.logger
                .debug(&format!("Running command: {test_script}"));
            let develop_args = self.prepare_develop_args(&Some(test_script), &[]).await?;
            // TODO: replace_shell?
            self.nix
                .develop(
                    &develop_args
                        .iter()
                        .map(|s| s.as_str())
                        .collect::<Vec<&str>>(),
                    false,
                )
                .await?
        };

        if self.has_processes().await? {
            self.down()?;
        }

        if !result.status.success() {
            self.logger.error("Tests failed :(");
            bail!("Tests failed");
        } else {
            self.logger.info("Tests passed :)");
            Ok(())
        }
    }

    pub async fn info(&mut self) -> Result<()> {
        self.assemble(false)?;
        let output = self.nix.metadata().await?;
        println!("{}", output);
        Ok(())
    }

    pub async fn build(&mut self, attributes: &[String]) -> Result<()> {
        self.assemble(false)?;
        let attributes: Vec<String> = if attributes.is_empty() {
            // construct dotted names of all attributes that we need to build
            let build_output = self.nix.eval(&["build"]).await?;
            serde_json::from_str::<serde_json::Value>(&build_output)
                .map_err(|e| miette::miette!("Failed to parse build output: {}", e))?
                .as_object()
                .ok_or_else(|| miette::miette!("Build output is not an object"))?
                .iter()
                .flat_map(|(key, value)| {
                    fn flatten_object(prefix: &str, value: &serde_json::Value) -> Vec<String> {
                        match value {
                            serde_json::Value::Object(obj) => obj
                                .iter()
                                .flat_map(|(k, v)| flatten_object(&format!("{}.{}", prefix, k), v))
                                .collect(),
                            _ => vec![format!("devenv.{}", prefix)],
                        }
                    }
                    flatten_object(key, value)
                })
                .collect()
        } else {
            attributes
                .iter()
                .map(|attr| format!("devenv.{}", attr))
                .collect()
        };
        let paths = self
            .nix
            .build(&attributes.iter().map(AsRef::as_ref).collect::<Vec<&str>>())
            .await?;
        for path in paths {
            println!("{}", path.display());
        }
        Ok(())
    }

    pub async fn up(
        &mut self,
        process: Option<&str>,
        detach: &bool,
        log_to_file: &bool,
    ) -> Result<()> {
        self.assemble(false)?;
        if !self.has_processes().await? {
            self.logger
                .error("No 'processes' option defined: https://devenv.sh/processes/");
            bail!("No processes defined");
        }

        let proc_script_string: String;
        {
            let _logprogress = self.log_progress.with_newline("Building processes");
            let proc_script = self.nix.build(&["procfileScript"]).await?;
            proc_script_string = proc_script[0]
                .to_str()
                .expect("Failed to get proc script path")
                .to_string();
            self.nix.add_gc("procfilescript", &proc_script[0]).await?;
        }
        {
            let _logprogress = self.log_progress.with_newline("Starting processes");

            let process = process.unwrap_or("");

            let processes_script = self.devenv_dotfile.join("processes");
            // we force disable process compose tui if detach is enabled
            let tui = if *detach {
                "export PC_TUI_ENABLED=0"
            } else {
                ""
            };
            fs::write(
                &processes_script,
                indoc::formatdoc! {"
                #!/usr/bin/env bash
                {tui}
                exec {proc_script_string} {process}
            "},
            )
            .expect("Failed to write PROCESSES_SCRIPT");

            std::fs::set_permissions(&processes_script, std::fs::Permissions::from_mode(0o755))
                .expect("Failed to set permissions");

            let develop_args = self
                .prepare_develop_args(&Some(processes_script.to_str().unwrap().to_string()), &[])
                .await?;

            let mut cmd = self
                .nix
                .prepare_command_with_substituters(
                    "nix",
                    &develop_args
                        .iter()
                        .map(AsRef::as_ref)
                        .collect::<Vec<&str>>(),
                    &self.nix.options,
                )
                .await?;

            if *detach {
                let log_file = std::fs::File::create(self.processes_log())
                    .expect("Failed to create PROCESSES_LOG");
                let process = if !*log_to_file {
                    cmd.stdout(std::process::Stdio::inherit())
                        .stderr(std::process::Stdio::inherit())
                        .spawn()
                        .expect("Failed to spawn process")
                } else {
                    cmd.stdout(log_file.try_clone().expect("Failed to clone Stdio"))
                        .stderr(log_file)
                        .spawn()
                        .expect("Failed to spawn process")
                };

                std::fs::write(self.processes_pid(), process.id().to_string())
                    .expect("Failed to write PROCESSES_PID");
                self.logger.info(&format!("PID is {}", process.id()));
                if *log_to_file {
                    self.logger.info(&format!(
                        "See logs:  $ tail -f {}",
                        self.processes_log().display()
                    ));
                }
                self.logger.info("Stop:      $ devenv processes stop");
            } else {
                let err = cmd.exec();
                bail!(err);
            }
            Ok(())
        }
    }

    pub fn down(&self) -> Result<()> {
        if !PathBuf::from(&self.processes_pid()).exists() {
            self.logger.error("No processes running.");
            bail!("No processes running");
        }

        let pid = std::fs::read_to_string(self.processes_pid())
            .expect("Failed to read PROCESSES_PID")
            .parse::<i32>()
            .expect("Failed to parse PROCESSES_PID");

        self.logger
            .info(&format!("Stopping process with PID {}", pid));

        let pid = Pid::from_raw(pid);
        match signal::kill(pid, signal::Signal::SIGTERM) {
            Ok(_) => {}
            Err(_) => {
                self.logger
                    .error(&format!("Process with PID {} not found.", pid));
                bail!("Process not found");
            }
        }

        std::fs::remove_file(self.processes_pid()).expect("Failed to remove PROCESSES_PID");
        Ok(())
    }

    pub fn assemble(&mut self, is_testing: bool) -> Result<()> {
        if self.assembled {
            return Ok(());
        }

        if !self.devenv_root.join("devenv.nix").exists() {
            bail!(indoc::indoc! {"
            File devenv.nix does not exist. To get started, run:

                $ devenv init
            "});
        }
        std::fs::create_dir_all(&self.devenv_dot_gc)
            .unwrap_or_else(|_| panic!("Failed to create {}", self.devenv_dot_gc.display()));

        let mut flake_inputs = HashMap::new();
        for (input, attrs) in self.config.inputs.iter() {
            match config::FlakeInput::try_from(attrs) {
                Ok(flake_input) => {
                    flake_inputs.insert(input.clone(), flake_input);
                }
                Err(e) => {
                    self.logger
                        .error(&format!("Failed to parse input {}: {}", input, e));
                    bail!("Failed to parse inputs");
                }
            }
        }
        fs::write(
            self.devenv_dotfile.join("flake.json"),
            serde_json::to_string(&flake_inputs).unwrap(),
        )
        .expect("Failed to write flake.json");
        fs::write(
            self.devenv_dotfile.join("devenv.json"),
            serde_json::to_string(&self.config).unwrap(),
        )
        .expect("Failed to write devenv.json");
        // TODO: superceded by eval caching.
        // Remove once direnvrc migration is implemented.
        fs::write(
            self.devenv_dotfile.join("imports.txt"),
            self.config.imports.join("\n"),
        )
        .expect("Failed to write imports.txt");

        // create flake.devenv.nix
        let vars = indoc::formatdoc!(
            "version = \"{}\";
            system = \"{}\";
            devenv_root = \"{}\";
            devenv_dotfile = ./{};
            devenv_dotfile_string = \"{}\";
            container_name = {};
            devenv_tmpdir = \"{}\";
            devenv_runtime = \"{}\";
            devenv_istesting = {};
            ",
            crate_version!(),
            self.global_options.system,
            self.devenv_root.display(),
            self.devenv_dotfile.file_name().unwrap().to_str().unwrap(),
            self.devenv_dotfile.file_name().unwrap().to_str().unwrap(),
            self.container_name
                .as_deref()
                .map(|s| format!("\"{}\"", s))
                .unwrap_or_else(|| "null".to_string()),
            self.devenv_tmp,
            self.devenv_runtime.display(),
            is_testing
        );
        let flake = FLAKE_TMPL.replace("__DEVENV_VARS__", &vars);
        std::fs::write(self.devenv_root.join(DEVENV_FLAKE), flake)
            .expect("Failed to write flake.nix");

        self.assembled = true;
        Ok(())
    }

    pub async fn get_dev_environment(&mut self, json: bool, logging: bool) -> Result<DevEnv> {
        self.assemble(false)?;
        let _logprogress = if logging {
            Some(self.log_progress.with_newline("Building shell"))
        } else {
            None
        };
        let gc_root = self.devenv_dot_gc.join("shell");
        let env = self.nix.dev_env(json, &gc_root).await?;

        std::fs::write(
            self.devenv_dotfile.join("input-paths.txt"),
            env.paths
                .iter()
                .map(|fp| fp.path.to_string_lossy())
                .collect::<Vec<_>>()
                .join("\n"),
        )
        .expect("Failed to write input-paths.txt");

        Ok(DevEnv {
            output: env.stdout,
            gc_root,
        })
    }
}

<<<<<<< HEAD
fn confirm_overwrite(file: &str) -> Result<()> {
    if std::fs::metadata(file).is_ok() {
        let confirm = dialoguer::Confirm::new()
            .with_prompt(format!(
                "{} already exists. Do you want to overwrite it?",
                file
            ))
            .interact()
            .expect("");

        if !confirm {
            bail!("You declined to overwrite devenv.nix");
        }
    }
    Ok(())
}

fn create_zip_from_directory() -> Result<Vec<u8>> {
    let mut buffer = Vec::new();
    let mut zip = zip::ZipWriter::new(std::io::Cursor::new(&mut buffer));
    let options =
        zip::write::SimpleFileOptions::default().compression_method(zip::CompressionMethod::Stored);

    let git_ls_files = std::process::Command::new("git")
        .args(&["ls-files"])
        .output()
        .expect("Failed to execute git ls-files");

    if !git_ls_files.status.success() {
        bail!("Failed to execute git ls-files");
    }

    let files = String::from_utf8(git_ls_files.stdout)
        .expect("Failed to parse git ls-files output")
        .lines()
        .map(|s| s.to_owned())
        .collect::<Vec<_>>();

    for file in files {
        let file_path = std::path::Path::new(&file);
        if file_path.is_file() {
            zip.start_file(&file, options).into_diagnostic()?;
            let mut file = std::fs::File::open(file_path).into_diagnostic()?;
            let mut contents = Vec::new();
            file.read_to_end(&mut contents).into_diagnostic()?;
            zip.write_all(&contents).into_diagnostic()?;
        } else if file_path.is_dir() {
            let dir_path = file_path.to_str().unwrap();
            zip.add_directory(dir_path, options).into_diagnostic()?;
        }
    }

    zip.finish().into_diagnostic()?;
    Ok(buffer)
}

#[derive(Deserialize)]
struct GenerateResponse {
    devenv_nix: String,
    devenv_yaml: String,
=======
pub struct DevEnv {
    output: Vec<u8>,
    gc_root: PathBuf,
>>>>>>> 9eccaee5
}

#[derive(Deserialize)]
struct PackageResults(HashMap<String, PackageResult>);

#[derive(Deserialize)]
struct PackageResult {
    version: String,
    description: String,
}

#[derive(Deserialize)]
struct OptionResults(HashMap<String, OptionResult>);

#[derive(Deserialize)]
struct OptionResult {
    #[serde(rename = "type")]
    type_: String,
    default: Option<String>,
    description: String,
}

#[derive(Table)]
struct DevenvOptionResult {
    #[table(title = "Option")]
    name: String,
    #[table(title = "Type")]
    type_: String,
    #[table(title = "Default")]
    default: String,
    #[table(title = "Description")]
    description: String,
}

#[derive(Table)]
struct DevenvPackageResult {
    #[table(title = "Package")]
    name: String,
    #[table(title = "Version")]
    version: String,
    #[table(title = "Description")]
    description: String,
}

fn cleanup_symlinks(root: &Path) -> (Vec<PathBuf>, Vec<PathBuf>) {
    let mut to_gc = Vec::new();
    let mut removed_symlinks = Vec::new();

    if !root.exists() {
        std::fs::create_dir_all(root).expect("Failed to create gc directory");
    }

    for entry in fs::read_dir(root).expect("Failed to read directory") {
        let entry = entry.expect("Failed to read entry");
        let path = entry.path();
        if path.is_symlink() {
            if !path.exists() {
                removed_symlinks.push(path.clone());
            } else {
                let target = fs::canonicalize(&path).expect("Failed to read link");
                to_gc.push(target);
            }
        }
    }

    (to_gc, removed_symlinks)
}<|MERGE_RESOLUTION|>--- conflicted
+++ resolved
@@ -3,7 +3,7 @@
 use cli_table::Table;
 use cli_table::{print_stderr, WithTitle};
 use include_dir::{include_dir, Dir};
-use miette::{bail, Result};
+use miette::{bail, IntoDiagnostic, Result};
 use nix::sys::signal;
 use nix::unistd::Pid;
 use serde::Deserialize;
@@ -211,8 +211,6 @@
         let nixpkgs_rev = "";
         let devenv_rev = "";
 
-        self.logger
-            .info("Generating devenv.nix and devenv.yaml, this should take about a minute ...");
         let client = reqwest::Client::new();
         let mut request = client
             .post(host)
@@ -230,6 +228,8 @@
                 .body(body)
                 .header(reqwest::header::CONTENT_TYPE, "application/zip");
         }
+        self.logger
+            .info("Generating devenv.nix and devenv.yaml, this should take about a minute ...");
 
         let response = request
             .send()
@@ -923,7 +923,6 @@
     }
 }
 
-<<<<<<< HEAD
 fn confirm_overwrite(file: &str) -> Result<()> {
     if std::fs::metadata(file).is_ok() {
         let confirm = dialoguer::Confirm::new()
@@ -984,11 +983,11 @@
 struct GenerateResponse {
     devenv_nix: String,
     devenv_yaml: String,
-=======
+}
+
 pub struct DevEnv {
     output: Vec<u8>,
     gc_root: PathBuf,
->>>>>>> 9eccaee5
 }
 
 #[derive(Deserialize)]
